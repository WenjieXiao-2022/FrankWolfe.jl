--- conflicted
+++ resolved
@@ -1,11 +1,7 @@
 name = "FrankWolfe"
 uuid = "f55ce6ea-fdc5-4628-88c5-0087fe54bd30"
 authors = ["ZIB-IOL"]
-<<<<<<< HEAD
-version = "0.1.11"
-=======
 version = "0.1.12"
->>>>>>> e1ac81f6
 
 [deps]
 Arpack = "7d9fca2a-8960-54d3-9f78-7d1dccf2cb97"

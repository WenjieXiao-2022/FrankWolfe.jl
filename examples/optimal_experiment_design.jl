--- conflicted
+++ resolved
@@ -241,7 +241,6 @@
 m = 300
 @testset "Limit Optimal Design Problem" begin
     @testset "A-Optimal Design" begin 
-        println("A_OPTIMAL DESIGN")
         A = build_data(m)
         f, grad! = build_a_criterion(A, build_safe=true)
         lmo = FrankWolfe.ProbabilitySimplexOracle(1.0)
@@ -260,21 +259,7 @@
         x0, active_set = build_start_point(A)
         domain_oracle = build_domain_oracle(A)
         x_d, _, primal, dual_gap, traj_data_d = FrankWolfe.decomposition_invariant_conditional_gradient(f, grad!, lmo, x0, verbose=true,line_search=FrankWolfe.Secant(domain_oracle=domain_oracle), trajectory=true)
-
-<<<<<<< HEAD
-        lmo = build_moi_lmo(m)
-        f, grad! = build_a_criterion(A, build_safe=false)
-        x0, active_set = build_start_point(A)
-        domain_oracle = build_domain_oracle(A)
-        x_d_m, _, primal, dual_gap, traj_data_d_m = FrankWolfe.decomposition_invariant_conditional_gradient(f, grad!, lmo, x0, verbose=true,line_search=FrankWolfe.Secant(domain_oracle=domain_oracle), trajectory=true)
-
-        @test traj_data_s[end][1] < traj_data[end][1]
-        @test traj_data_d[end][1] <= traj_data_s[end][1]
-        @test traj_data_d_m[end][1] <= traj_data_s[end][1]
-        @test isapprox(f(x_s), f(x))
-        @test isapprox(f(x_s), f(x_d))
-        @test isapprox(f(x_s), f(x_d_m))
-=======
+  
         lmo = FrankWolfe.ProbabilitySimplexOracle(1.0)
         f, grad! = build_a_criterion(A, build_safe=false)
         x0, active_set = build_start_point(A)
@@ -287,7 +272,6 @@
         @test isapprox(f(x_s), f(x))
         @test isapprox(f(x_s), f(x_d))
         @test isapprox(f(x_s), f(x_b))
->>>>>>> 746269b4
     end
 
     @testset "D-Optimal Design" begin
@@ -310,20 +294,6 @@
         domain_oracle = build_domain_oracle(A)
         x_d, _, primal, dual_gap, traj_data_d = FrankWolfe.decomposition_invariant_conditional_gradient(f, grad!, lmo, x0, verbose=true,line_search=FrankWolfe.Secant(domain_oracle=domain_oracle), trajectory=true)
 
-<<<<<<< HEAD
-        lmo = build_moi_lmo(m)
-        f, grad! = build_d_criterion(A, build_safe=false)
-        x0, active_set = build_start_point(A)
-        domain_oracle = build_domain_oracle(A)
-        x_d_m, _, primal, dual_gap, traj_data_d_m = FrankWolfe.decomposition_invariant_conditional_gradient(f, grad!, lmo, x0, verbose=true,line_search=FrankWolfe.Secant(domain_oracle=domain_oracle), trajectory=true)
-
-        @test traj_data_s[end][1] < traj_data[end][1]
-        @test traj_data_d[end][1] <= traj_data_s[end][1]
-        @test traj_data_d_m[end][1] <= traj_data_s[end][1]
-        @test isapprox(f(x_s), f(x))
-        @test isapprox(f(x_s), f(x_d))
-        @test isapprox(f(x_s), f(x_d_m))
-=======
         domain_oracle = build_domain_oracle(A)
         lmo = FrankWolfe.ProbabilitySimplexOracle(1.0)
         f, grad! = build_d_criterion(A, build_safe=false)
@@ -337,6 +307,5 @@
         @test isapprox(f(x_s), f(x))
         @test isapprox(f(x_s), f(x_d))
         @test isapprox(f(x_s), f(x_b))
->>>>>>> 746269b4
-    end
-end
+    end
+end

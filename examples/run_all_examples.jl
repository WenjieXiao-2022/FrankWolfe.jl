--- conflicted
+++ resolved
@@ -3,33 +3,21 @@
 # for bug with display
 ENV["GKSwstype"] = "100"
 
-<<<<<<< HEAD
 example_files = filter(readdir(@__DIR__, join=true)) do f
     endswith(f, ".jl") && !occursin("large", f) && !occursin("result", f) && !occursin("activate.jl", f) && !occursin("plot_utils.jl", f)
-=======
-example_files = filter(readdir(@__DIR__; join=true)) do f
-    endswith(f, ".jl") && !occursin("large", f) && !occursin("result", f) && f != "activate.jl"
->>>>>>> 755b1a96
 end
 
 example_shuffle = randperm(length(example_files))
 
-<<<<<<< HEAD
 if !haskey(ENV, "ALL_EXAMPLES")
     example_shuffle = example_shuffle[1:2]
 else
     @info "Running all examples"
 end
 
+
 for file in example_files[example_shuffle]
-    @info "running example $file"
-    run(`julia $file`)
-=======
-activate_file = joinpath(@__DIR__, "activate.jl")
-
-for file in example_files[example_shuffle[1:2]]
     @info "Including example $file"
     instruction = """include("$activate_file"); include("$file")"""
     run(`julia -e $instruction`)
->>>>>>> 755b1a96
 end
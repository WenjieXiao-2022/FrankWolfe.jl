import FrankWolfe
import LinearAlgebra


n = Int(1e5)
k = 10000

xpi = rand(n);
total = sum(xpi);
const xp = xpi ./ total;

<<<<<<< HEAD
f(x) = LinearAlgebra.norm(x-xp)^2
grad(x) = 2 * (x-xp)
=======
f(x) = LinearAlgebra.norm(x - xp)^2
grad(x) = 2 * (x - xp)

>>>>>>> f971303d
# better for memory consumption as we do coordinate-wise ops

function cf(x, xp)
    return @. LinearAlgebra.norm(x - xp)^2
end

function cgrad(x, xp)
    return @. 2 * (x - xp)
end

# lmo = FrankWolfe.KSparseLMO(100, 1.0)
lmo = FrankWolfe.LpNormLMO{Float64, 1}(1.0)
# lmo = FrankWolfe.ProbabilitySimplexOracle(1.0);
# lmo = FrankWolfe.UnitSimplexOracle(1.0);
x00 = FrankWolfe.compute_extreme_point(lmo, zeros(n))
# print(x0)

FrankWolfe.benchmark_oracles(x -> cf(x, xp), x -> cgrad(x, xp), lmo, n; k=100, T=Float64)

# 1/t *can be* better than short step

println("\n==> Short Step rule - if you know L.\n")

<<<<<<< HEAD
x0 = copy(x00)
@time x, v, primal, dualGap, trajectorySs = FrankWolfe.fw(f,grad,lmo,x0,maxIt=k,
    stepSize=FrankWolfe.shortstep,L=2,printIt=k/10,emph=FrankWolfe.memory,verbose=true, trajectory=true);

println("\n==> Short Step rule with momentum - if you know L.\n")

x0 = copy(x00)

@time x, v, primal, dualGap, trajectoryM = FrankWolfe.fw(f,grad,lmo,x0,maxIt=k,
    stepSize=FrankWolfe.shortstep,L=2,printIt=k/10,emph=FrankWolfe.blas,verbose=true, trajectory=true, momentum=0.9);
    
println("\n==> Adaptive if you do not know L.\n")

x0 = copy(x00)

@time x, v, primal, dualGap, trajectoryAda = FrankWolfe.fw(f,grad,lmo,x0,maxIt=k,
    stepSize=FrankWolfe.adaptive,L=100,printIt=k/10,emph=FrankWolfe.memory,verbose=true, trajectory=true);
=======
@time x, v, primal, dualGap, trajectorySs = FrankWolfe.fw(
    f,
    grad,
    lmo,
    x0,
    maxIt=k,
    stepSize=FrankWolfe.shortstep,
    L=2,
    printIt=k / 10,
    emph=FrankWolfe.memory,
    verbose=true,
    trajectory=true,
);

println("\n==> Short Step rule with momentum - if you know L.\n")

@time x, v, primal, dualGap, trajectoryM = FrankWolfe.fw(
    f,
    grad,
    lmo,
    x0,
    maxIt=k,
    stepSize=FrankWolfe.shortstep,
    L=2,
    printIt=k / 10,
    emph=FrankWolfe.blas,
    verbose=true,
    trajectory=true,
    momentum=0.9,
);

println("\n==> Adaptive if you do not know L.\n")

@time x, v, primal, dualGap, trajectoryAda = FrankWolfe.fw(
    f,
    grad,
    lmo,
    x0,
    maxIt=k,
    stepSize=FrankWolfe.adaptive,
    L=100,
    printIt=k / 10,
    emph=FrankWolfe.memory,
    verbose=true,
    trajectory=true,
);
>>>>>>> f971303d

# println("\n==> Goldenratio LS.\n")

# @time x, v, primal, dualGap, trajectoryGr = FrankWolfe.fw(f,grad,lmo,x0,maxIt=k,
#     stepSize=FrankWolfe.goldenratio,L=100,printIt=k/10,emph=FrankWolfe.memory,verbose=true, trajectory=true);

# println("\n==> Backtracking LS.\n")

# @time x, v, primal, dualGap, trajectoryBack = FrankWolfe.fw(f,grad,lmo,x0,maxIt=k,
#     stepSize=FrankWolfe.backtracking,L=100,printIt=k/10,emph=FrankWolfe.memory,verbose=true, trajectory=true);


println("\n==> Agnostic if function is too expensive for adaptive.\n")

<<<<<<< HEAD
x0 = copy(x00)

@time x, v, primal, dualGap, trajectoryAg = FrankWolfe.fw(f,grad,lmo,x0,maxIt=k,
    stepSize=FrankWolfe.agnostic,printIt=k/10,emph=FrankWolfe.memory,verbose=true, trajectory=true);
=======
@time x, v, primal, dualGap, trajectoryAg = FrankWolfe.fw(
    f,
    grad,
    lmo,
    x0,
    maxIt=k,
    stepSize=FrankWolfe.agnostic,
    printIt=k / 10,
    emph=FrankWolfe.memory,
    verbose=true,
    trajectory=true,
);
>>>>>>> f971303d



data = [trajectorySs, trajectoryAda, trajectoryAg, trajectoryM]
label = ["short step" "adaptive" "agnostic" "momentum"]


FrankWolfe.plot_trajectories(data, label)<|MERGE_RESOLUTION|>--- conflicted
+++ resolved
@@ -9,14 +9,8 @@
 total = sum(xpi);
 const xp = xpi ./ total;
 
-<<<<<<< HEAD
 f(x) = LinearAlgebra.norm(x-xp)^2
 grad(x) = 2 * (x-xp)
-=======
-f(x) = LinearAlgebra.norm(x - xp)^2
-grad(x) = 2 * (x - xp)
-
->>>>>>> f971303d
 # better for memory consumption as we do coordinate-wise ops
 
 function cf(x, xp)
@@ -40,7 +34,6 @@
 
 println("\n==> Short Step rule - if you know L.\n")
 
-<<<<<<< HEAD
 x0 = copy(x00)
 @time x, v, primal, dualGap, trajectorySs = FrankWolfe.fw(f,grad,lmo,x0,maxIt=k,
     stepSize=FrankWolfe.shortstep,L=2,printIt=k/10,emph=FrankWolfe.memory,verbose=true, trajectory=true);
@@ -58,54 +51,6 @@
 
 @time x, v, primal, dualGap, trajectoryAda = FrankWolfe.fw(f,grad,lmo,x0,maxIt=k,
     stepSize=FrankWolfe.adaptive,L=100,printIt=k/10,emph=FrankWolfe.memory,verbose=true, trajectory=true);
-=======
-@time x, v, primal, dualGap, trajectorySs = FrankWolfe.fw(
-    f,
-    grad,
-    lmo,
-    x0,
-    maxIt=k,
-    stepSize=FrankWolfe.shortstep,
-    L=2,
-    printIt=k / 10,
-    emph=FrankWolfe.memory,
-    verbose=true,
-    trajectory=true,
-);
-
-println("\n==> Short Step rule with momentum - if you know L.\n")
-
-@time x, v, primal, dualGap, trajectoryM = FrankWolfe.fw(
-    f,
-    grad,
-    lmo,
-    x0,
-    maxIt=k,
-    stepSize=FrankWolfe.shortstep,
-    L=2,
-    printIt=k / 10,
-    emph=FrankWolfe.blas,
-    verbose=true,
-    trajectory=true,
-    momentum=0.9,
-);
-
-println("\n==> Adaptive if you do not know L.\n")
-
-@time x, v, primal, dualGap, trajectoryAda = FrankWolfe.fw(
-    f,
-    grad,
-    lmo,
-    x0,
-    maxIt=k,
-    stepSize=FrankWolfe.adaptive,
-    L=100,
-    printIt=k / 10,
-    emph=FrankWolfe.memory,
-    verbose=true,
-    trajectory=true,
-);
->>>>>>> f971303d
 
 # println("\n==> Goldenratio LS.\n")
 
@@ -120,25 +65,10 @@
 
 println("\n==> Agnostic if function is too expensive for adaptive.\n")
 
-<<<<<<< HEAD
 x0 = copy(x00)
 
 @time x, v, primal, dualGap, trajectoryAg = FrankWolfe.fw(f,grad,lmo,x0,maxIt=k,
     stepSize=FrankWolfe.agnostic,printIt=k/10,emph=FrankWolfe.memory,verbose=true, trajectory=true);
-=======
-@time x, v, primal, dualGap, trajectoryAg = FrankWolfe.fw(
-    f,
-    grad,
-    lmo,
-    x0,
-    maxIt=k,
-    stepSize=FrankWolfe.agnostic,
-    printIt=k / 10,
-    emph=FrankWolfe.memory,
-    verbose=true,
-    trajectory=true,
-);
->>>>>>> f971303d
 
 
 

--- conflicted
+++ resolved
@@ -90,13 +90,8 @@
 
     x = compute_active_set_iterate(active_set)
     grad!(gradient, x)
-<<<<<<< HEAD
     v = compute_extreme_point(lmo, gradient, x=x, kwargs...)
-    phi_value = fast_dot(x, gradient) - fast_dot(v, gradient)
-=======
-    v = compute_extreme_point(lmo, gradient)
-    phi_value = max(0.0,fast_dot(x, gradient) - fast_dot(v, gradient))
->>>>>>> 51a44307
+    phi_value = max(0, fast_dot(x, gradient) - fast_dot(v, gradient))
 
     while t <= max_iteration && dual_gap >= max(epsilon, eps())
 

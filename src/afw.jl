--- conflicted
+++ resolved
@@ -159,11 +159,7 @@
         linesearch_workspace = build_linesearch_workspace(line_search, x, gradient)
     end
 
-<<<<<<< HEAD
     while t <= max_iteration && phi_value >= max(epsilon, eps(phi_value))
-=======
-    while t <= max_iteration && phi_value >= max(epsilon, eps())
->>>>>>> da39006a
 
         #####################
         # managing time and Ctrl-C
@@ -383,13 +379,7 @@
 end
 
 function afw_step(x, gradient, lmo, active_set, epsilon)
-<<<<<<< HEAD
-    _, _, _, _, a_lambda, a, a_loc =
-        active_set_argminmax(active_set, gradient)
-=======
     _, _, _, _, a_lambda, a, a_loc = active_set_argminmax(active_set, gradient)
-    # local_v_lambda, local_v, local_v_loc, a_lambda, a, a_loc =
->>>>>>> da39006a
     v = compute_extreme_point(lmo, gradient)
     grad_dot_x = fast_dot(x, gradient)
     away_gap = fast_dot(a, gradient) - grad_dot_x

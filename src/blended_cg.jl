stop(text="Stop.") = throw(StopException(text))

struct StopException{T}
    S::T
end

function Base.showerror(io::IO, ex::StopException, bt; backtrace=true)
    Base.with_output_color(get(io, :color, false) ? :green : :nothing, io) do io
        showerror(io, ex.S)
    end
end


function bcg(
    f,
    grad!,
    lmo,
    x0;
    line_search::LineSearchMethod=adaptive,
    L=Inf,
    epsilon=1e-7,
    max_iteration=10000,
    print_iter=1000,
    trajectory=false,
    verbose=false,
    linesearch_tol=1e-7,
    emphasis::Emphasis=blas,
    Ktolerance=1.0,
    goodstep_tolerance=1.0,
    weight_purge_threshold=1e-9,
    gradient=nothing,
    WT=Float64,
    lmo_kwargs...,
)
    function print_header(data)
        @printf(
            "\n──────────────────────────────────────────────────────────────────────────────────────────────────────────────\n"
        )
        @printf(
            "%6s %13s %14s %14s %14s %14s %14s %14s %14s\n",
            data[1],
            data[2],
            data[3],
            data[4],
            data[5],
            data[6],
            data[7],
            data[8],
            data[9],
        )
        @printf(
            "──────────────────────────────────────────────────────────────────────────────────────────────────────────────\n"
        )
    end

    function print_footer()
        @printf(
            "──────────────────────────────────────────────────────────────────────────────────────────────────────────────\n\n"
        )
    end

    function print_iter_func(data)
        @printf(
            "%6s %13s %14e %14e %14e %14e %14i %14i %14i\n",
            st[Symbol(data[1])],
            data[2],
            Float64(data[3]),
            Float64(data[4]),
            Float64(data[5]),
            data[6],
            data[7],
            data[8],
            data[9],
        )
    end

    t = 0
    primal = Inf
    dual_gap = Inf
    active_set = ActiveSet([(one(WT), x0)])
    x = x0
    if gradient === nothing
        gradient = similar(x)
    end
    grad!(gradient, x)
    # initial gap estimate computation
    vmax = compute_extreme_point(lmo, gradient)
    phi = dot(gradient, x0 - vmax) / 2
    traj_data = []
    tt = regular
    time_start = time_ns()
    v = x0

    if line_search == shortstep && !isfinite(L)
        @error("Lipschitz constant not set to a finite value. Prepare to blow up spectacularly.")
    end

    if line_search == agnostic || line_search == nonconvex
        @error("Lazification is not known to converge with open-loop step size strategies.")
    end

    if verbose
        println("\nBlended Conditional Gradients Algorithm.")
        numType = eltype(x0)
        println(
            "EMPHASIS: $emphasis STEPSIZE: $line_search EPSILON: $epsilon max_iteration: $max_iteration TYPE: $numType",
        )
        println("K: $Ktolerance")
        if emphasis == memory
            println("WARNING: In memory emphasis mode iterates are written back into x0!")
        end
        headers = (
            "Type",
            "Iteration",
            "Primal",
            "Dual",
            "Dual Gap",
            "Time",
            "#ActiveSet",
            "#non-simplex",
            "#forced FW",
        )
        print_header(headers)
    end

    if emphasis == memory && !isa(x, Union{Array, SparseVector})
        x = convert(Vector{promote_type(eltype(x), Float64)}, x)
    end
    non_simplex_iter = 0
    nforced_fw = 0
    force_fw_step = false

    while t <= max_iteration && phi ≥ epsilon
        # TODO replace with single call interface from function_gradient.jl
        primal = f(x)
        grad!(gradient, x)
        if !force_fw_step
            (idx_fw, idx_as, good_progress) = find_minmax_directions(
                active_set, gradient, phi, goodstep_tolerance=goodstep_tolerance,
            )
        end
        if !force_fw_step && good_progress
            tt = simplex_descent
            force_fw_step = update_simplex_gradient_descent!(
                active_set,
                x,
                gradient,
                f,
                L=L,
                weight_purge_threshold=weight_purge_threshold,
            )
            nforced_fw += force_fw_step
        else
            non_simplex_iter += 1
            # compute new atom
            (v, value) = lp_separation_oracle(
                lmo,
                active_set,
                gradient,
                phi,
                Ktolerance;
                inplace_loop=(emphasis == memory),
                force_fw_step=force_fw_step,
                lmo_kwargs...,
            )

            force_fw_step = false
            xval = dot(x, gradient)
            if value > xval - phi/Ktolerance
                tt = dualstep
                # setting gap estimate as ∇f(x) (x - v_FW) / 2
                phi = (xval - value) / 2
            else
                tt = regular
                if line_search == agnostic
                    gamma = 2 / (2 + t)
                elseif line_search == goldenratio
                    _, gamma = segment_search(f, grad!, x, ynew, linesearch_tol=linesearch_tol)
                elseif line_search == backtracking
                    _, gamma = backtrackingLS(f, gradient, x, v, linesearch_tol=linesearch_tol, step_lim=100)
                elseif line_search == nonconvex
                    gamma = 1 / sqrt(t + 1)
                elseif line_search == shortstep
                    gamma =  dot(gradient, x - v) / (L * dot(x - v, x - v))
                elseif line_search == adaptive
                    L, gamma = adaptive_step_size(f, gradient, x, x - v, L)
                end
                gamma = min(1.0, gamma)
                if gamma == 1.0
<<<<<<< HEAD
                    active_set_initialize!(active_set, v)
                else
                    active_set_update!(active_set, gamma, v)
=======
                    active_set = ActiveSet([(1.0, v)])
                    @. x = v
                    #x = v
                else
                    active_set_update!(active_set, gamma, v)
                    @. x += gamma*(v - x)
                    #x += gamma*(v - x)
>>>>>>> 5e045e4b
                end
            end
        end
        x  = compute_active_set_iterate(active_set)
        dual_gap = phi
        if trajectory
            push!(
                traj_data,
                (
                    t,
                    primal,
                    primal - dual_gap,
                    dual_gap,
                    (time_ns() - time_start) / 1.0e9,
                    length(active_set),
                ),
            )
        end
        t = t + 1
        if verbose && mod(t, print_iter) == 0
            rep = (
                tt,
                string(t),
                primal,
                primal - dual_gap,
                dual_gap,
                (time_ns() - time_start) / 1.0e9,
                length(active_set),
                non_simplex_iter,
                nforced_fw,
            )
            print_iter_func(rep)
            flush(stdout)
        end
    end
    if verbose
        x = compute_active_set_iterate(active_set)
        grad!(gradient, x)
        v = compute_extreme_point(lmo, gradient)
        primal = f(x)
        dual_gap = dot(x, gradient) - dot(v, gradient)
        #dual_gap = 2phi
        rep = (
            last,
            string(t - 1),
            primal,
            primal - dual_gap,
            dual_gap,
            (time_ns() - time_start) / 1.0e9,
            length(active_set),
            non_simplex_iter,
            nforced_fw,
        )
        print_iter_func(rep)
        flush(stdout)
    end
    active_set_cleanup!(active_set, weight_purge_threshold=weight_purge_threshold)
    active_set_renormalize!(active_set)
    x = compute_active_set_iterate(active_set)
    grad!(gradient, x)
    v = compute_extreme_point(lmo, gradient)
    primal = f(x)
    #dual_gap = 2phi
    dual_gap = dot(x, gradient) - dot(v, gradient)
    if verbose
        rep = (
            pp,
            string(t - 1),
            primal,
            primal - dual_gap,
            dual_gap,
            (time_ns() - time_start) / 1.0e9,
            length(active_set),
            non_simplex_iter,
            nforced_fw,
        )
        print_iter_func(rep)
        print_footer()
        flush(stdout)
    end
    return x, v, primal, dual_gap, traj_data
end


"""
    update_simplex_gradient_descent!(active_set::ActiveSet, direction, f)

Performs a Simplex Gradient Descent step and modifies `active_set` inplace.

Returns boolean flag -> whether next step must be a FW step (if numerical instability).

Algorithm reference and notation taken from:
Blended Conditional Gradients:The Unconditioning of Conditional Gradients
https://arxiv.org/abs/1805.07311
"""
function update_simplex_gradient_descent!(
    active_set::ActiveSet,
    x,
    direction,
    f;
    L=nothing,
    linesearch_tol=10e-10,
    step_lim=100,
    weight_purge_threshold=1e-12,
)
    c = [dot(direction, a) for a in active_set.atoms]
    k = length(active_set)
    csum = sum(c)
    c .-= (csum / k)
    # name change to stay consistent with the paper, c is actually updated in-place
    d = c
    if norm(d) <= 1e-8
        @info "Resetting active set."
        # resetting active set to singleton
        a0 = active_set.atoms[1]
        empty!(active_set)
        push!(active_set, (1, a0))
        return false
    end
    # NOTE: sometimes the direction is non-improving
    # usual suspects are floating-point errors when multiplying atoms with near-zero weights
    # in that case, inverting the sense of d
    @inbounds if dot(sum(d[i] * active_set.atoms[i] for i in eachindex(active_set)), direction) < 0
        @warn "Non-improving d, aborting simplex descent"
        println(dot(sum(d[i] * active_set.atoms[i] for i in eachindex(active_set)), direction))
        return true
    end
    #arr = active_set.weights ./ d
    #η, rem_idx = findmin(ifelse.(arr .> 0.0, arr, Inf))

    η = eltype(d)(Inf)
    rem_idx = -1
    @inbounds for idx in eachindex(d)
        if d[idx] > 0
            max_val = active_set.weights[idx] / d[idx]
            if η > max_val
                η = max_val
                rem_idx = idx
            end
        end
    end



    # TODO at some point avoid materializing both x and y
    η = max(0, η)
    @. active_set.weights -= η * d
    y = compute_active_set_iterate(active_set)
    if f(x) ≥ f(y)
        active_set_cleanup!(active_set, weight_purge_threshold=weight_purge_threshold)
        @. x = y
        return false
    end
    linesearch_method = L === nothing || !isfinite(L) ? backtracking : shortstep
    if linesearch_method == backtracking
        _, gamma =
            backtrackingLS(f, direction, x, y, linesearch_tol=linesearch_tol, step_lim=step_lim)
    else # == shortstep, just two methods here for now
        gamma = dot(direction, x - y) / (L * norm(x - y)^2)
    end
    gamma = min(1.0, gamma)
    # step back from y to x by (1 - γ) η d
    # new point is x - γ η d
    @. active_set.weights += η * (1 - gamma) * d
    if gamma == 1.0
        active_set_cleanup!(active_set, weight_purge_threshold=weight_purge_threshold)
        @. x = y
    else
        @. x += gamma*(y - x)
    end
    return false
end

"""
Returns either a tuple `(y, val)` with `y` an atom from the active set satisfying
the progress criterion and `val` the corresponding gap `dot(y, direction)`
or the same tuple with `y` from the LMO.

`inplace_loop` controls whether the iterate type allows in-place writes.
`kwargs` are passed on to the LMO oracle.
"""
function lp_separation_oracle(
    lmo::LinearMinimizationOracle,
    active_set::ActiveSet,
    direction,
    min_gap,
    Ktolerance;
    inplace_loop=false,
    force_fw_step::Bool=false,
    kwargs...,
)
    # if FW step forced, ignore active set
    if !force_fw_step
        ybest = active_set.atoms[1]
        x = active_set.weights[1] * active_set.atoms[1]
        if inplace_loop
            if !isa(x, Union{Array, SparseArrays.AbstractSparseArray})
                x = convert(SparseVector{eltype(x)}, x)
            end
        end
        val_best = dot(direction, ybest)
        for idx in 2:length(active_set)
            y = active_set.atoms[idx]
            if inplace_loop
                x .+= active_set.weights[idx] * y
            else
                x += active_set.weights[idx] * y
            end
            val = dot(direction, y)
            if val < val_best
                val_best = val
                ybest = y
            end
        end
        xval = dot(direction, x)
        if xval - val_best ≥ min_gap / Ktolerance
            return (ybest, val_best)
        end
    end
    # otherwise, call the LMO
    y = compute_extreme_point(lmo, direction; kwargs...)
    # don't return nothing but y, dot(direction, y) / use y for step outside / and update phi as in LCG (lines 402 - 406)
    return (y, dot(direction, y))
end<|MERGE_RESOLUTION|>--- conflicted
+++ resolved
@@ -187,11 +187,6 @@
                 end
                 gamma = min(1.0, gamma)
                 if gamma == 1.0
-<<<<<<< HEAD
-                    active_set_initialize!(active_set, v)
-                else
-                    active_set_update!(active_set, gamma, v)
-=======
                     active_set = ActiveSet([(1.0, v)])
                     @. x = v
                     #x = v
@@ -199,7 +194,6 @@
                     active_set_update!(active_set, gamma, v)
                     @. x += gamma*(v - x)
                     #x += gamma*(v - x)
->>>>>>> 5e045e4b
                 end
             end
         end

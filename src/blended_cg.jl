
function bcg(
    f,
    grad!,
    lmo,
    x0;
    line_search::LineSearchMethod=adaptive,
    L=Inf,
    gamma0=0,
    step_lim=20,
    epsilon=1e-7,
    max_iteration=10000,
    print_iter=1000,
    trajectory=false,
    verbose=false,
    linesearch_tol=1e-7,
    emphasis=nothing,
    Ktolerance=1.0,
    goodstep_tolerance=1.0,
    weight_purge_threshold=1e-9,
    gradient=nothing,
    direction_storage=nothing,
    lmo_kwargs...,
)
    function print_header(data)
        @printf(
            "\n────────────────────────────────────────────────────────────────────────────────────────────────────────────────────────────────\n"
        )
        @printf(
            "%6s %13s %14s %14s %14s %14s %14s %14s %14s\n",
            data[1],
            data[2],
            data[3],
            data[4],
            data[5],
            data[6],
            data[7],
            data[8],
            data[9],
        )
        @printf(
            "────────────────────────────────────────────────────────────────────────────────────────────────────────────────────────────────\n"
        )
    end

    function print_footer()
        @printf(
            "────────────────────────────────────────────────────────────────────────────────────────────────────────────────────────────────\n\n"
        )
    end

    function print_iter_func(data)
        @printf(
            "%6s %13s %14e %14e %14e %14e %14i %14i %14i\n",
            st[Symbol(data[1])],
            data[2],
            Float64(data[3]),
            Float64(data[4]),
            Float64(data[5]),
            data[6],
            data[7],
            data[8],
            data[9],
        )
    end

    t = 0
    primal = Inf
    dual_gap = Inf
    active_set = ActiveSet([(1.0, x0)])
    x = x0
    if gradient === nothing
        gradient = similar(x0, float(eltype(x0)))
    end
    grad!(gradient, x)
    # initial gap estimate computation
    vmax = compute_extreme_point(lmo, gradient)
    phi = fast_dot(gradient, x0 - vmax) / 2
    traj_data = []
    tt = regular
    time_start = time_ns()
    v = x0
    if direction_storage === nothing
        direction_storage = Vector{float(eltype(x))}()
        Base.sizehint!(direction_storage, 100)
    end

    if line_search == shortstep && !isfinite(L)
        @error("Lipschitz constant not set to a finite value. Prepare to blow up spectacularly.")
    end

    if line_search == agnostic || line_search == nonconvex
        @error("Lazification is not known to converge with open-loop step size strategies.")
    end

    if line_search == fixed && gamma0 == 0
        println("WARNING: gamma0 not set. We are not going to move a single bit.")
    end

    if verbose
        println("\nBlended Conditional Gradients Algorithm.")
        numType = eltype(x0)
        println(
            "EMPHASIS: $memory STEPSIZE: $line_search EPSILON: $epsilon MAXITERATION: $max_iteration TYPE: $numType",
        )
        println("K: $Ktolerance")
        println("WARNING: In memory emphasis mode iterates are written back into x0!")
        headers = (
            "Type",
            "Iteration",
            "Primal",
            "Dual",
            "Dual Gap",
            "Time",
            "#ActiveSet",
            "#non-simplex",
            "#forced FW",
        )
        print_header(headers)
    end

    if !isa(x, Union{Array, SparseVector})
            x = convert(Array{float(eltype(x))}, x)
    end
    non_simplex_iter = 0
    nforced_fw = 0
    force_fw_step = false

    while t <= max_iteration && phi ≥ epsilon
        # TODO replace with single call interface from function_gradient.jl
        primal = f(x)
        grad!(gradient, x)
        if !force_fw_step
            (idx_fw, idx_as, good_progress) = find_minmax_directions(
                active_set, gradient, phi, goodstep_tolerance=goodstep_tolerance,
            )
        end
        if !force_fw_step && good_progress
            tt = simplex_descent
            force_fw_step = update_simplex_gradient_descent!(
                active_set,
                gradient,
                f,
                L=L,
                weight_purge_threshold=weight_purge_threshold,
                storage=direction_storage,
            )
            nforced_fw += force_fw_step
        else
            non_simplex_iter += 1
            # compute new atom
            (v, value) = lp_separation_oracle(
                lmo,
                active_set,
                gradient,
                phi,
                Ktolerance;
                inplace_loop=(emphasis == memory),
                force_fw_step=force_fw_step,
                lmo_kwargs...,
            )

            force_fw_step = false
            xval = fast_dot(x, gradient)
            if value > xval - phi/Ktolerance
                tt = dualstep
                # setting gap estimate as ∇f(x) (x - v_FW) / 2
                phi = (xval - value) / 2
            else
                tt = regular
                L, gamma = line_search_wrapper(line_search,t,f,grad!,x,x - v,gradient,dual_gap,L,gamma0,linesearch_tol,step_lim, 1.0)

                if gamma == 1.0
                    active_set_initialize!(active_set, v)
                else
                    active_set_update!(active_set, gamma, v)
                end
            end
        end
        x  = compute_active_set_iterate(active_set)
        dual_gap = phi
        if trajectory
            push!(
                traj_data,
                (
                    t,
                    primal,
                    primal - dual_gap,
                    dual_gap,
                    (time_ns() - time_start) / 1.0e9,
                    length(active_set),
                ),
            )
        end

        if verbose && mod(t, print_iter) == 0
            if t == 0
                tt = initial
            end
            rep = (
                tt,
                string(t),
                primal,
                primal - dual_gap,
                dual_gap,
                (time_ns() - time_start) / 1.0e9,
                length(active_set),
                non_simplex_iter,
                nforced_fw,
            )
            print_iter_func(rep)
            flush(stdout)
        end
        t = t + 1
    end
    if verbose
        x = compute_active_set_iterate(active_set)
        grad!(gradient, x)
        v = compute_extreme_point(lmo, gradient)
        primal = f(x)
        dual_gap = fast_dot(x, gradient) - fast_dot(v, gradient)
        rep = (
            last,
            string(t - 1),
            primal,
            primal - dual_gap,
            dual_gap,
            (time_ns() - time_start) / 1.0e9,
            length(active_set),
            non_simplex_iter,
            nforced_fw,
        )
        print_iter_func(rep)
        flush(stdout)
    end
    active_set_cleanup!(active_set, weight_purge_threshold=weight_purge_threshold)
    active_set_renormalize!(active_set)
    x = compute_active_set_iterate(active_set)
    grad!(gradient, x)
    v = compute_extreme_point(lmo, gradient)
    primal = f(x)
    #dual_gap = 2phi
    dual_gap = fast_dot(x, gradient) - fast_dot(v, gradient)
    if verbose
        rep = (
            pp,
            string(t - 1),
            primal,
            primal - dual_gap,
            dual_gap,
            (time_ns() - time_start) / 1.0e9,
            length(active_set),
            non_simplex_iter,
            nforced_fw,
        )
        print_iter_func(rep)
        print_footer()
        flush(stdout)
    end
    return x, v, primal, dual_gap, traj_data
end


"""
    update_simplex_gradient_descent!(active_set::ActiveSet, direction, f)

Performs a Simplex Gradient Descent step and modifies `active_set` inplace.

Returns boolean flag -> whether next step must be a FW step (if numerical instability).

Algorithm reference and notation taken from:
Blended Conditional Gradients:The Unconditioning of Conditional Gradients
https://arxiv.org/abs/1805.07311
"""
function update_simplex_gradient_descent!(
    active_set::ActiveSet,
    direction,
    f;
    L=nothing,
    linesearch_tol=10e-10,
    step_lim=100,
    weight_purge_threshold=1e-12,
    storage=nothing,
)
    c = if storage === nothing
        [fast_dot(direction, a) for a in active_set.atoms]
    else
        if length(storage) == length(active_set)
            for (idx, a) in enumerate(active_set.atoms)
                storage[idx] = fast_dot(direction, a)
            end
            storage
        elseif length(storage) > length(active_set)
            for (idx, a) in enumerate(active_set.atoms)
                storage[idx] = fast_dot(direction, a)
            end
            storage[1:length(active_set)]
        else
            for idx in 1:length(storage)
                storage[idx] = fast_dot(direction, active_set.atoms[idx])
            end
            for idx in (length(storage)+1):length(active_set)
                push!(storage, fast_dot(direction, active_set.atoms[idx]))
            end
            storage
        end
    end
    k = length(active_set)
    c .-= (sum(c) / k)
    # name change to stay consistent with the paper, c is actually updated in-place
    d = c
    if norm(d) <= 1e-8
        @info "Resetting active set."
        # resetting active set to singleton
        a0 = active_set.atoms[1]
        active_set_initialize!(active_set, a0)
        return false
    end
    # NOTE: sometimes the direction is non-improving
    # usual suspects are floating-point errors when multiplying atoms with near-zero weights
    # in that case, inverting the sense of d
    @inbounds if fast_dot(sum(d[i] * active_set.atoms[i] for i in eachindex(active_set)), direction) < 0
<<<<<<< HEAD
        @warn "Non-improving d, computing with larger precision"
=======
        @warn "Non-improving d, aborting simplex descent. We likely reached the limits of the numerical accuracy. 
        The solution is still valid but we might not be able to converge further from here onwards. 
        If higher accuracy is required, consider using Double64 (still quite fast) and if that does not help BigFloat (slower) as type for the numbers.
        Alternatively, consider using AFW (with lazy = true) instead."
>>>>>>> 8903727c
        println(fast_dot(sum(d[i] * active_set.atoms[i] for i in eachindex(active_set)), direction))
        bdir = big.(direction)
        c = [fast_dot(bdir, a) for a in active_set.atoms]
        c .-= sum(c) / k
        d = c
        @inbounds if fast_dot(sum(d[i] * active_set.atoms[i] for i in eachindex(active_set)), direction) < 0
            @warn "d non-improving in large precision, forcing FW"
            @warn "dot value: $(fast_dot(sum(d[i] * active_set.atoms[i] for i in eachindex(active_set)), direction))"
            return true
        end
    end

    η = eltype(d)(Inf)
    rem_idx = -1
    @inbounds for idx in eachindex(d)
        if d[idx] > 0
            max_val = active_set.weights[idx] / d[idx]
            if η > max_val
                η = max_val
                rem_idx = idx
            end
        end
    end



    # TODO at some point avoid materializing both x and y
    x = copy(active_set.x)
    η = max(0, η)
    @. active_set.weights -= η * d
    y = copy(update_active_set_iterate!(active_set))
    if f(x) ≥ f(y)
        active_set_cleanup!(active_set, weight_purge_threshold=weight_purge_threshold)
        return false
    end
    linesearch_method = L === nothing || !isfinite(L) ? backtracking : shortstep
    if linesearch_method == backtracking
        _, gamma =
            backtrackingLS(f, direction, x, y, linesearch_tol=linesearch_tol, step_lim=step_lim)
    else # == shortstep, just two methods here for now
        gamma = fast_dot(direction, x - y) / (L * norm(x - y)^2)
    end
    gamma = min(1.0, gamma)
    # step back from y to x by (1 - γ) η d
    # new point is x - γ η d
    if gamma == 1.0
        active_set_cleanup!(active_set, weight_purge_threshold=weight_purge_threshold)
    else
        @. active_set.weights += η * (1 - gamma) * d
        @. active_set.x =  x + gamma * (y - x)
    end
    return false
end

"""
Returns either a tuple `(y, val)` with `y` an atom from the active set satisfying
the progress criterion and `val` the corresponding gap `dot(y, direction)`
or the same tuple with `y` from the LMO.

`inplace_loop` controls whether the iterate type allows in-place writes.
`kwargs` are passed on to the LMO oracle.
"""
function lp_separation_oracle(
    lmo::LinearMinimizationOracle,
    active_set::ActiveSet,
    direction,
    min_gap,
    Ktolerance;
    inplace_loop=false,
    force_fw_step::Bool=false,
    kwargs...,
)
    # if FW step forced, ignore active set
    if !force_fw_step
        ybest = active_set.atoms[1]
        x = active_set.weights[1] * active_set.atoms[1]
        if inplace_loop
            if !isa(x, Union{Array, SparseArrays.AbstractSparseArray})
                if x isa AbstractVector
                    x = convert(SparseVector{eltype(x)}, x)
                else
                    x = convert(SparseArrays.SparseMatrixCSC{eltype(x)}, x)
                end
            end
        end
        val_best = fast_dot(direction, ybest)
        for idx in 2:length(active_set)
            y = active_set.atoms[idx]
            if inplace_loop
                x .+= active_set.weights[idx] * y
            else
                x += active_set.weights[idx] * y
            end
            val = fast_dot(direction, y)
            if val < val_best
                val_best = val
                ybest = y
            end
        end
        xval = fast_dot(direction, x)
        if xval - val_best ≥ min_gap / Ktolerance
            return (ybest, val_best)
        end
    end
    # otherwise, call the LMO
    y = compute_extreme_point(lmo, direction; kwargs...)
    # don't return nothing but y, fast_dot(direction, y) / use y for step outside / and update phi as in LCG (lines 402 - 406)
    return (y, fast_dot(direction, y))
end<|MERGE_RESOLUTION|>--- conflicted
+++ resolved
@@ -320,14 +320,12 @@
     # usual suspects are floating-point errors when multiplying atoms with near-zero weights
     # in that case, inverting the sense of d
     @inbounds if fast_dot(sum(d[i] * active_set.atoms[i] for i in eachindex(active_set)), direction) < 0
-<<<<<<< HEAD
         @warn "Non-improving d, computing with larger precision"
-=======
-        @warn "Non-improving d, aborting simplex descent. We likely reached the limits of the numerical accuracy. 
-        The solution is still valid but we might not be able to converge further from here onwards. 
-        If higher accuracy is required, consider using Double64 (still quite fast) and if that does not help BigFloat (slower) as type for the numbers.
-        Alternatively, consider using AFW (with lazy = true) instead."
->>>>>>> 8903727c
+        # extended warning - we can discuss what to integrate
+        # @warn "Non-improving d, aborting simplex descent. We likely reached the limits of the numerical accuracy. 
+        # The solution is still valid but we might not be able to converge further from here onwards. 
+        # If higher accuracy is required, consider using Double64 (still quite fast) and if that does not help BigFloat (slower) as type for the numbers.
+        # Alternatively, consider using AFW (with lazy = true) instead."
         println(fast_dot(sum(d[i] * active_set.atoms[i] for i in eachindex(active_set)), direction))
         bdir = big.(direction)
         c = [fast_dot(bdir, a) for a in active_set.atoms]

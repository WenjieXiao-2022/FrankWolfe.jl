--- conflicted
+++ resolved
@@ -170,7 +170,6 @@
 
         if lazy
             d, v, v_index, a, away_index, phi, step_type =
-<<<<<<< HEAD
                 lazy_standard_dicg_step(
                     x,
                     gradient,
@@ -182,9 +181,6 @@
                     strong_lazification = use_strong_lazy,
                     lazy_tolerance = lazy_tolerance,
                 )
-=======
-                lazy_dicg_step(x, gradient, lmo, pre_computed_set, phi, epsilon, d;)
->>>>>>> dddb6bf8
         else # non-lazy, call the simple and modified
             v = compute_extreme_point(lmo, gradient, lazy=lazy)
             dual_gap = fast_dot(gradient, x) - fast_dot(gradient, v)
@@ -559,29 +555,11 @@
     else
         v = compute_extreme_point(lmo, gradient)
         grad_dot_v = fast_dot(gradient, v)
-<<<<<<< HEAD
         dual_gap = grad_dot_x - grad_dot_v
 
         if grad_dot_a_taken - grad_dot_v >= phi/lazy_tolerance &&
            grad_dot_a_taken - grad_dot_v >= epsilon
             a = a_taken
-=======
-        # Do lazy inface_point
-        if grad_dot_a_local - grad_dot_v >= phi / lazy_tolerance &&
-           grad_dot_a_local - grad_dot_v >= epsilon
-            step_type = ST_LAZY
-            a = a_local
-            away_index = a_local_loc
-        else
-            a = compute_inface_extreme_point(lmo, NegatingArray(gradient), x)
-        end
-
-        # Real dual gap promises enough progress.
-        grad_dot_fw_vertex = fast_dot(v, gradient)
-        dual_gap = grad_dot_x - grad_dot_fw_vertex
-
-        if dual_gap >= phi / lazy_tolerance
->>>>>>> dddb6bf8
             d = muladd_memory_mode(memory_mode, d, a, v)
             step_type = strong_lazification ? ST_LAZY : ST_PAIRWISE
             away_index = strong_lazification ? a_local_loc : nothing

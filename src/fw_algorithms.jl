--- conflicted
+++ resolved
@@ -256,12 +256,8 @@
     VType=typeof(x0),
     callback=nothing,
     timeout=Inf,
-<<<<<<< HEAD
-    print_callback=FrankWolfe.print_callback,
+    print_callback=print_callback,
     warmstart_lmo=nothing,
-=======
-    print_callback=print_callback,
->>>>>>> b9f926c4
 )
 
     # format string for output of the algorithm

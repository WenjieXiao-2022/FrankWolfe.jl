--- conflicted
+++ resolved
@@ -254,7 +254,6 @@
             primal = f(x)
         end
         if callback !== nothing
-<<<<<<< HEAD
             state = BCGCallbackActiveSetState(t, primal, primal-dual_gap, phi, tot_time, x, vertex_taken, gamma, active_set, gradient)
             callback(state)
         end
@@ -262,23 +261,6 @@
         if verbose && (mod(t, print_iter) == 0 || tt == dualstep)
             if t == 0
                 tt = initial
-=======
-            state = (
-                t=t,
-                primal=primal,
-                dual=primal - phi,
-                dual_gap=phi,
-                time=tot_time,
-                x=x,
-                v=vertex_taken,
-                gamma=gamma,
-                active_set=active_set,
-                gradient=gradient,
-                tt=tt,
-            )
-            if callback(state) === false
-                break
->>>>>>> 5f5b411f
             end
         end
         t += 1

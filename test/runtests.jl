--- conflicted
+++ resolved
@@ -785,13 +785,11 @@
 end
 end
 
-<<<<<<< HEAD
 module BCGAccel
 using Test
 @testset "BCG acceleration with different types" begin
     include("blended_accelerated.jl")
 end
 end
-=======
-include("generic-arrays.jl")
->>>>>>> 8bd9bf30
+
+include("generic-arrays.jl")